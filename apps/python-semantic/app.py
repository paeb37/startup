--- conflicted
+++ resolved
@@ -12,82 +12,6 @@
 
 logging.basicConfig(level=logging.INFO)
 
-<<<<<<< HEAD
-_openai_client: Optional[OpenAI] = None
-_supabase_session = requests.Session()
-
-ENTITY_IDENTIFICATION_PROMPT = """
-# Instructions
-You are an expert at identifying sensitive information in documents. 
-
-Given:
-1. A redaction instruction from the user
-2. Sample content from a presentation deck
-
-Your task:
-- Identify specific entities (names, numbers, etc.) that need simple replacement
-- Identify paragraphs that contain too much sensitive information and need complete rewriting
-- Return structured JSON with both types of redactions. All keys must be present (use empty arrays if no results):
-
-# Output Format (return valid JSON with valid values only)
-{
-  "entity_redactions": [
-    {
-      "entity": string,           // The exact text to find (e.g., "Acme Corp")
-      "type": string,             // Category (e.g., "client_name", "email", "person_name")
-      "confidence": float,        // MUST be numeric like 0.95 or 0.87 (NOT words like "ninety")
-      "replacement": string,      // Placeholder token (e.g., "[CLIENT]")
-      "evidence": string          // Brief context explaining the identification
-    }
-  ],
-  "paragraph_rewrites": [
-    {
-      "slide_no": integer,        // Slide number where paragraph appears (e.g. 3)
-      "original_text": string,    // Complete original paragraph text
-      "rewritten_text": string,   // Generalized version without sensitive details
-      "reason": string,           // Why rewriting is better than entity replacement
-      "confidence": float         // MUST be numeric like 0.95 (NOT words)
-    }
-  ],
-  "patterns": [
-    {
-      "regex": string,            // Regex pattern (e.g. "\\\\$\\\\d+(?:,\\\\d{3})*(?:\\\\.\\\\d{2})?[KMB]?")
-      "type": string,             // Pattern category (e.g., "financial_figure")
-      "confidence": float,        // MUST be numeric like 0.95 (NOT words)
-      "replacement": string,      // Replacement token (e.g., "[AMOUNT]")
-      "reason": string            // Pattern explanation (e.g. "Pattern for currency amounts")
-    }
-  ]
-}
-
-# Guidelines for Entity Redactions
-- Simple find-and-replace cases (names, specific numbers, identifiers)
-- Confidence > 0.85 to include
-- Provide appropriate replacement tokens
-- DO NOT redact: List numbers (1., 2., 3.), ordinals, page numbers, formatting numbers
-- FOCUS ON: Client names, client employees, engagement team names, financial amounts, production volumes, capacity figures, operational metrics, addresses
-- Note: Client names include company name and any people associated with the client or engagement team
-
-# Guidelines for Paragraph Rewrites
-- Use when paragraph has multiple sensitive details intertwined OR when context remains identifiable after entity replacement
-- Trigger scenarios: Sentences with any location, date, or superlative combos (e.g., "Gripe is Hawaii's largest industrial equipment manufacturer, operating since 1987.")
-- Provide natural-sounding rewritten text that maintains tone and structure
-- Remove specifics, keep general meaning
-- Confidence > 0.85 to include
-
-# Guidelines for Patterns
-- Use patterns (regex) for structural data: emails, phone numbers, dates
-- Never use entity redaction for emails or phones - always use regex patterns to match complete format
-- Example: Email pattern should match entire email address, not just parts
-
-# When to Use Which
-- Entity redaction: "Revenue from Acme Corp: $45M" → "Revenue from [CLIENT]: [AMOUNT]"
-- Paragraph rewrite: "Acme is Hawaii's largest manufacturer since 1987" → "Client is a longstanding manufacturer"
-- Pattern: "contact@acme.com" → "[EMAIL]" (using regex, not keyword)
-"""
-
-=======
->>>>>>> e7169791
 
 class RedactRequest(BaseModel):
     deckId: str
@@ -96,326 +20,6 @@
 
 
 app = Flask(__name__)
-<<<<<<< HEAD
-CORS(app, resources={
-    r"/api/*": {"origins": "*"},
-    r"/redact": {"origins": ["http://localhost:5173"]},
-})
-
-
-def _get_openai_client() -> OpenAI:
-    global _openai_client
-    if _openai_client is None:
-        api_key = os.environ.get("OPENAI_API_KEY")
-        if not api_key:
-            raise RuntimeError("OPENAI_API_KEY is not set")
-        _openai_client = OpenAI(api_key=api_key)
-    return _openai_client
-
-
-def _get_supabase_headers(extra: Optional[Dict[str, str]] = None) -> Dict[str, str]:
-    if not SUPABASE_URL or not SUPABASE_SERVICE_ROLE_KEY:
-        raise RuntimeError("Supabase configuration is missing")
-    headers = {
-        "apikey": SUPABASE_SERVICE_ROLE_KEY,
-        "Authorization": f"Bearer {SUPABASE_SERVICE_ROLE_KEY}",
-    }
-    if extra:
-        headers.update(extra)
-    return headers
-
-def interpret_instructions(instructions: str) -> List[Dict[str, object]]:
-    """Heuristic fallback: derive simple replace actions."""
-
-    actions: List[Dict[str, object]] = []
-    if not instructions.strip():
-        return actions
-
-    low = instructions.lower()
-
-    quoted = re.findall(r'"([^"\\]+)"', instructions)
-    keywords = [kw.strip() for kw in quoted if kw.strip()]
-
-    if not keywords:
-        redact_chunks = re.findall(r"redact ([^.]+)", low)
-        for chunk in redact_chunks:
-            for part in re.split(r",|and", chunk):
-                part = part.strip()
-                if part:
-                    keywords.append(part)
-
-    dedup_keywords = list(dict.fromkeys(keywords))
-    if dedup_keywords:
-        actions.append(
-            {
-                "id": "replace-keywords",
-                "type": "replace",
-                "scope": {},
-                "match": {
-                    "mode": "keyword",
-                    "tokens": dedup_keywords,
-                },
-                "replacement": "[REDACTED]",
-            }
-        )
-
-    if any(token in low for token in ("revenue", "figure", "amount", "sales")):
-        actions.append(
-            {
-                "id": "replace-numbers",
-                "type": "replace",
-                "scope": {},
-                "match": {
-                    "mode": "regex",
-                    "pattern": r"\b\$?\d[\d,]*(?:\.\d+)?\b",
-                },
-                "replacement": "[AMOUNT]",
-            }
-        )
-
-    return actions
-
-
-def extract_deck_samples(deck: Dict[str, Any], strategy: str = "balanced") -> List[Dict[str, Any]]:
-    """Extract representative content samples from deck."""
-    slides = deck.get("slides", [])
-    total_slides = len(slides)
-    samples = []
-    
-    if total_slides == 0:
-        return samples
-    
-    # For small decks, sample all slides
-    if total_slides <= 5:
-        for i in range(total_slides):
-            sample = _extract_slide_summary(slides[i], i)
-            if sample:
-                samples.append(sample)
-        return samples
-    
-    # Balanced strategy: first 3 + random 20% middle + last
-    # First 3 slides
-    for i in range(min(3, total_slides)):
-        sample = _extract_slide_summary(slides[i], i)
-        if sample:
-            samples.append(sample)
-    
-    # Sample 20% from middle
-    if total_slides > 4:
-        import random
-        middle_start = 3
-        middle_end = total_slides - 1
-        sample_count = max(1, int((middle_end - middle_start) * 0.2))
-        sampled_indices = random.sample(range(middle_start, middle_end), min(sample_count, middle_end - middle_start))
-        for idx in sampled_indices:
-            sample = _extract_slide_summary(slides[idx], idx)
-            if sample:
-                samples.append(sample)
-    
-    # Last slide
-    if total_slides > 3:
-        sample = _extract_slide_summary(slides[-1], total_slides - 1)
-        if sample:
-            samples.append(sample)
-    
-    return samples
-
-# max_chars is currently 1000, a LOT
-
-def _extract_slide_summary(slide: Dict[str, Any], slide_idx: int, max_chars: int = 1000) -> Optional[Dict[str, Any]]:
-    """Extract comprehensive text from slide (all paragraphs, tables) up to max_chars."""
-    all_text = []
-    
-    for element in slide.get("elements", []):
-        element_type = element.get("type")
-        
-        if element_type == "textbox":
-            # Get ALL paragraphs, not just first one
-            paragraphs = element.get("paragraphs", [])
-            for paragraph in paragraphs:
-                text = paragraph.get("text", "")
-                if text and text.strip():
-                    all_text.append(text.strip())
-        
-        elif element_type == "table":
-            # Include table content (often contains client data)
-            for row in element.get("cells", []) or []:
-                for cell in row or []:
-                    if not cell:
-                        continue
-                    for paragraph in cell.get("paragraphs", []) or []:
-                        text = paragraph.get("text", "")
-                        if text and text.strip():
-                            all_text.append(text.strip())
-    
-    # Combine all text with line breaks
-    combined = "\n".join(all_text)
-    if combined:
-        return {
-            "slide_no": slide_idx + 1,
-            "text": combined[:max_chars]
-        }
-    
-    return None
-
-
-def format_samples_for_llm(samples: List[Dict[str, Any]]) -> str:
-    """Format samples into readable string for LLM prompt."""
-    formatted = []
-    for sample in samples:
-        slide_no = sample.get("slide_no")
-        text = sample.get("text", "")
-        if text and text != "(empty)":
-            formatted.append(f"Slide {slide_no}: {text}")
-    return "\n\n".join(formatted)
-
-
-def build_user_prompt_with_samples(instructions: str, deck_samples: List[Dict[str, Any]]) -> str:
-    """Build user prompt including instruction and deck samples."""
-    prompt_parts = [
-        "# Instruction",
-        instructions.strip() or "(none provided)",
-        "\n# Deck Content Samples",
-        format_samples_for_llm(deck_samples),
-        "\n# Task",
-        "Analyze the deck samples and identify:",
-        "1. Specific entities (names, numbers) that need simple replacement",
-        "2. Paragraphs that need complete rewriting due to intertwined sensitive details",
-        "3. Patterns (like financial figures) that apply broadly",
-        "\nReturn structured JSON as specified in the system message."
-    ]
-    return "\n".join(prompt_parts)
-
-
-def call_responses_api(instructions: str, deck_samples: List[Dict[str, Any]]) -> Tuple[Dict[str, object], Dict[str, object]]:
-    """Use LLM to identify entities and paragraphs to redact from deck samples."""
-    client = _get_openai_client()
-    model = os.environ.get("OPENAI_MODEL", DEFAULT_MODEL)
-    
-    started = perf_counter()
-    
-    user_content = build_user_prompt_with_samples(instructions, deck_samples)
-    
-    # DEBUG: Log samples sent to LLM
-    logging.info("Samples sent to LLM:")
-    for sample in deck_samples:
-        logging.info(f"  Slide {sample.get('slide_no')}: {sample.get('text', '')[:100]}...")
-    
-    # DEBUG: Log full user prompt
-    logging.info("="*80)
-    logging.info("FULL USER PROMPT:")
-    logging.info(user_content)
-    logging.info("="*80)
-    logging.info(f"Instructions length: {len(instructions)}")
-    logging.info(f"Samples count: {len(deck_samples)}")
-    
-    response = client.responses.create(
-        model=model,
-        instructions=ENTITY_IDENTIFICATION_PROMPT,
-        input=[{
-            "role": "user",
-            "content": user_content
-        }]
-    )
-    
-    latency = perf_counter() - started
-    meta = {
-        "source": "llm_entity_extraction",
-        "model": model,
-        "responseSeconds": round(latency, 3),
-        "samplesProvided": len(deck_samples)
-    }
-    
-    try:
-        parsed = json.loads(response.output_text)
-    except json.JSONDecodeError as exc:
-        logging.error("="*80)
-        logging.error("MALFORMED JSON FROM LLM:")
-        logging.error(response.output_text)
-        logging.error("="*80)
-        raise RuntimeError(f"invalid JSON from model: {exc}")
-    
-    return parsed, meta
-
-
-def convert_llm_response_to_actions(llm_result: Dict[str, Any]) -> List[Dict[str, Any]]:
-    """Convert LLM entity identification + paragraph rewrites to unified action format."""
-    actions = []
-    
-    # Convert entity redactions to keyword actions
-    entity_redactions = llm_result.get("entity_redactions", [])
-    for entity_redaction in entity_redactions:
-        if entity_redaction.get("confidence", 0) < 0.85:
-            continue
-        
-        actions.append({
-            "id": f"entity-{len(actions)}",
-            "type": "replace",
-            "scope": {},
-            "match": {
-                "mode": "keyword",
-                "tokens": [entity_redaction["entity"]]
-            },
-            "replacement": entity_redaction.get("replacement", "[REDACTED]"),
-            "metadata": {
-                "confidence": entity_redaction.get("confidence"),
-                "entity_type": entity_redaction.get("type"),
-                "evidence": entity_redaction.get("evidence"),
-                "source": "llm_entity_extraction",
-                "action_category": "entity_replacement"
-            }
-        })
-    
-    # Convert paragraph rewrites to exact match actions
-    paragraph_rewrites = llm_result.get("paragraph_rewrites", [])
-    for rewrite in paragraph_rewrites:
-        if rewrite.get("confidence", 0) < 0.85:
-            continue
-        
-        slide_no = rewrite.get("slide_no")
-        actions.append({
-            "id": f"rewrite-{len(actions)}",
-            "type": "replace",
-            "scope": {"slides": {"list": [slide_no]}} if slide_no else {},
-            "match": {
-                "mode": "exact",
-                "text": rewrite["original_text"]
-            },
-            "replacement": rewrite["rewritten_text"],
-            "metadata": {
-                "confidence": rewrite.get("confidence"),
-                "reason": rewrite.get("reason"),
-                "source": "llm_paragraph_rewrite",
-                "action_category": "paragraph_rewrite"
-            }
-        })
-    
-    # Convert patterns to regex actions
-    patterns = llm_result.get("patterns", [])
-    for pattern in patterns:
-        if pattern.get("confidence", 0) < 0.85:
-            continue
-        
-        actions.append({
-            "id": f"pattern-{len(actions)}",
-            "type": "replace",
-            "scope": {},
-            "match": {
-                "mode": "regex",
-                "pattern": pattern["regex"]
-            },
-            "replacement": pattern.get("replacement", "[REDACTED]"),
-            "metadata": {
-                "confidence": pattern.get("confidence"),
-                "pattern_type": pattern.get("type"),
-                "reason": pattern.get("reason"),
-                "source": "llm_pattern_extraction",
-                "action_category": "pattern_match"
-            }
-        })
-    
-    return actions
-=======
 CORS(
     app,
     resources={
@@ -423,7 +27,6 @@
         r"/redact": {"origins": ["http://localhost:5173"]},
     },
 )
->>>>>>> e7169791
 
 
 @app.post("/redact")

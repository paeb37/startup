--- conflicted
+++ resolved
@@ -89,7 +89,6 @@
                     TypeInfoResolver = resolver
                 };
 
-<<<<<<< HEAD
                 var supabaseSettings = ReadSupabaseSettings(app.Configuration);
                 if (supabaseSettings is null)
                 {
@@ -98,10 +97,6 @@
                         statusCode: 500
                     );
                 }
-=======
-                var artifacts = await PersistArtifactsAsync(ms, deck, jsonOptions, file.FileName, storageRoot);
-                var deckIdForAnnotation = artifacts.BaseName;
->>>>>>> 815170c3
 
                 var deckId = Guid.NewGuid();
 
